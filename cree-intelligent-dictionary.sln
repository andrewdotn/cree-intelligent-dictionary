--- conflicted
+++ resolved
@@ -8,11 +8,8 @@
 Project("{2150E333-8FDC-42A3-9474-1A3956D46DE8}") = "Solution Items", "Solution Items", "{624A9FD0-EA73-4458-B4E5-D5751716C256}"
 	ProjectSection(SolutionItems) = preProject
 		.gitignore = .gitignore
-<<<<<<< HEAD
 		.travis.yml = .travis.yml
-=======
 		CodeStyle.sh = CodeStyle.sh
->>>>>>> 0fad0e63
 		package.json = package.json
 		README.md = README.md
 		CreeDictionary\requirements.txt = CreeDictionary\requirements.txt
