--- conflicted
+++ resolved
@@ -162,10 +162,7 @@
                 "sha256:0dd42891a5ef288217ed6410917f3c6048f585f8692075a0052c24f9bfff9dfd",
                 "sha256:16e99cb7f630c0ef4d7d364ed0109ac194268dde123966076ab3dafb9ae3906b"
             ],
-<<<<<<< HEAD
             "markers": "python_version >= '3.5'",
-=======
->>>>>>> 92a9c021
             "version": "==3.11.1"
         },
         "python-dotenv": {
@@ -201,6 +198,9 @@
         },
         "sortedcontainers": {
             "file": "https://eddieantonio.keybase.pub/sortedcontainers-2.1.0.tar.gz",
+            "hashes": [
+                "sha256:bc6d8a033049a0c6ae4ec7e19f021a4663c5103e54e161077183f48f1b85d2fd"
+            ],
             "version": "==2.1.0"
         },
         "sqlparse": {
@@ -208,6 +208,7 @@
                 "sha256:017cde379adbd6a1f15a61873f43e8274179378e95ef3fede90b5aa64d304ed0",
                 "sha256:0f91fd2e829c44362cbcfab3e9ae12e22badaa8a29ad5ff599f9ec109f0454e8"
             ],
+            "markers": "python_version >= '3.5'",
             "version": "==0.4.1"
         },
         "tqdm": {
@@ -253,18 +254,11 @@
         },
         "asgiref": {
             "hashes": [
-<<<<<<< HEAD
                 "sha256:92906c611ce6c967347bbfea733f13d6313901d54dcca88195eaeb52b2a8e8ee",
                 "sha256:d1216dfbdfb63826470995d31caed36225dcaf34f182e0fa257a4dd9e86f1b78"
             ],
             "markers": "python_version >= '3.6'",
             "version": "==3.3.4"
-=======
-                "sha256:00a4fdc99c50e5b2b308ff270afdd1a6b265fba6d2c87ea7b98fc0f25f7f5b07",
-                "sha256:b58af092ac5987e245bba2d1472a09ca02fb402b782379c9c3e65555807c0631"
-            ],
-            "version": "==3.3.3"
->>>>>>> 92a9c021
         },
         "attrs": {
             "hashes": [
@@ -293,19 +287,22 @@
                 "sha256:0d6f53a15db4120f2b08c94f11e7d93d2c911ee118b6b30a04ec3ee8310179fa",
                 "sha256:f864054d66fd9118f2e67044ac8981a54775ec5b67aed0441892edb553d21da5"
             ],
+            "markers": "python_version >= '2.7' and python_version not in '3.0, 3.1, 3.2, 3.3, 3.4'",
             "version": "==4.0.0"
         },
         "click": {
             "hashes": [
-                "sha256:681c9380a24b22fec089c8e5ffe40aa16a0da79f248a26fe2481bfa8170bfcc1",
-                "sha256:e4315a188403c0258bbc4a4e31863e48fc301c4e95b8007a8eeda0391158df13"
-            ],
-            "version": "==8.0.0a1"
+                "sha256:d2b5255c7c6349bc1bd1e59e08cd12acbbd63ce649f2588755783aa94dfb6b1a",
+                "sha256:dacca89f4bfadd5de3d7489b7c8a566eee0d3676333fbb50030263894c38c0dc"
+            ],
+            "markers": "python_version >= '2.7' and python_version not in '3.0, 3.1, 3.2, 3.3, 3.4'",
+            "version": "==7.1.2"
         },
         "codecov": {
             "hashes": [
                 "sha256:6cde272454009d27355f9434f4e49f238c0273b216beda8472a65dc4957f473b",
-                "sha256:ba8553a82942ce37d4da92b70ffd6d54cf635fc1793ab0a7dc3fecd6ebfb3df8"
+                "sha256:ba8553a82942ce37d4da92b70ffd6d54cf635fc1793ab0a7dc3fecd6ebfb3df8",
+                "sha256:e95901d4350e99fc39c8353efa450050d2446c55bac91d90fcfd2354e19a6aef"
             ],
             "index": "pypi",
             "version": "==2.1.11"
@@ -387,6 +384,7 @@
                 "sha256:b307872f855b18632ce0c21c5e45be78c0ea7ae4c15c828c20788b26921eb3f6",
                 "sha256:b97d804b1e9b523befed77c48dacec60e6dcb0b5391d57af6a65a312a90648c0"
             ],
+            "markers": "python_version >= '2.7' and python_version not in '3.0, 3.1, 3.2, 3.3'",
             "version": "==2.10"
         },
         "iniconfig": {
@@ -412,6 +410,7 @@
                 "sha256:5652a9ac72209ed7df8d9c15daf4e1aa0e3d2ccd3c87f8265a0673cd9cbc9ced",
                 "sha256:c5d6da9ca3ff65220c3bfd2a8db06d698f05d4d2b9be57e1deb2be5a45019713"
             ],
+            "markers": "python_version >= '3.5'",
             "version": "==8.7.0"
         },
         "mypy": {
@@ -454,6 +453,7 @@
                 "sha256:5b327ac1320dc863dca72f4514ecc086f31186744b84a230374cc1fd776feae5",
                 "sha256:67714da7f7bc052e064859c05c595155bd1ee9f69f76557e21f051443c20947a"
             ],
+            "markers": "python_version >= '2.7' and python_version not in '3.0, 3.1, 3.2, 3.3'",
             "version": "==20.9"
         },
         "pathspec": {
@@ -468,6 +468,7 @@
                 "sha256:15b2acde666561e1298d71b523007ed7364de07029219b604cf808bfa1c765b0",
                 "sha256:966c145cd83c96502c3c3868f50408687b38434af77734af1e9ca461a4081d2d"
             ],
+            "markers": "python_version >= '2.7' and python_version not in '3.0, 3.1, 3.2, 3.3'",
             "version": "==0.13.1"
         },
         "py": {
@@ -475,14 +476,16 @@
                 "sha256:21b81bda15b66ef5e1a777a21c4dcd9c20ad3efd0b3f817e7a809035269e1bd3",
                 "sha256:3b80836aa6d1feeaa108e046da6423ab8f6ceda6468545ae8d02d9d58d18818a"
             ],
+            "markers": "python_version >= '2.7' and python_version not in '3.0, 3.1, 3.2, 3.3'",
             "version": "==1.10.0"
         },
         "pyparsing": {
             "hashes": [
-                "sha256:1c6409312ce2ce2997896af5756753778d5f1603666dba5587804f09ad82ed27",
-                "sha256:f4896b4cc085a1f8f8ae53a1a90db5a86b3825ff73eb974dffee3d9e701007f4"
-            ],
-            "version": "==3.0.0b2"
+                "sha256:c203ec8783bf771a155b207279b9bccb8dea02d8f0c9e5f8ead507bc3246ecc1",
+                "sha256:ef9d7589ef3c200abe66653d3f1ab1033c3c419ae9b9bdb1240a85b024efc88b"
+            ],
+            "markers": "python_version >= '2.6' and python_version not in '3.0, 3.1, 3.2, 3.3'",
+            "version": "==2.4.7"
         },
         "pysnooper": {
             "hashes": [
@@ -518,11 +521,11 @@
         },
         "pytest-django": {
             "hashes": [
-                "sha256:10e384e6b8912ded92db64c58be8139d9ae23fb8361e5fc139d8e4f8fc601bc2",
-                "sha256:26f02c16d36fd4c8672390deebe3413678d89f30720c16efb8b2a6bf63b9041f"
-            ],
-            "index": "pypi",
-            "version": "==4.1.0"
+                "sha256:80f8875226ec4dc0b205f0578072034563879d98d9b1bec143a80b9045716cb0",
+                "sha256:a51150d8962200250e850c6adcab670779b9c2aa07271471059d1fb92a843fa9"
+            ],
+            "index": "pypi",
+            "version": "==4.2.0"
         },
         "pytest-env": {
             "hashes": [
@@ -605,10 +608,14 @@
                 "sha256:27973dd4a904a4f13b263a19c866c13b92a39ed1c964655f025f3f8d3d75b804",
                 "sha256:c210084e36a42ae6b9219e00e48287def368a26d03a048ddad7bfee44f75871e"
             ],
+            "markers": "python_version >= '2.7' and python_version not in '3.0, 3.1, 3.2, 3.3, 3.4'",
             "version": "==2.25.1"
         },
         "sortedcontainers": {
             "file": "https://eddieantonio.keybase.pub/sortedcontainers-2.1.0.tar.gz",
+            "hashes": [
+                "sha256:bc6d8a033049a0c6ae4ec7e19f021a4663c5103e54e161077183f48f1b85d2fd"
+            ],
             "version": "==2.1.0"
         },
         "sqlparse": {
@@ -616,6 +623,7 @@
                 "sha256:017cde379adbd6a1f15a61873f43e8274179378e95ef3fede90b5aa64d304ed0",
                 "sha256:0f91fd2e829c44362cbcfab3e9ae12e22badaa8a29ad5ff599f9ec109f0454e8"
             ],
+            "markers": "python_version >= '3.5'",
             "version": "==0.4.1"
         },
         "toml": {
@@ -628,38 +636,38 @@
         },
         "typed-ast": {
             "hashes": [
-                "sha256:07d49388d5bf7e863f7fa2f124b1b1d89d8aa0e2f7812faff0a5658c01c59aa1",
-                "sha256:14bf1522cdee369e8f5581238edac09150c765ec1cb33615855889cf33dcb92d",
-                "sha256:240296b27397e4e37874abb1df2a608a92df85cf3e2a04d0d4d61055c8305ba6",
-                "sha256:36d829b31ab67d6fcb30e185ec996e1f72b892255a745d3a82138c97d21ed1cd",
-                "sha256:37f48d46d733d57cc70fd5f30572d11ab8ed92da6e6b28e024e4a3edfb456e37",
-                "sha256:4c790331247081ea7c632a76d5b2a265e6d325ecd3179d06e9cf8d46d90dd151",
-                "sha256:5dcfc2e264bd8a1db8b11a892bd1647154ce03eeba94b461effe68790d8b8e07",
-                "sha256:7147e2a76c75f0f64c4319886e7639e490fee87c9d25cb1d4faef1d8cf83a440",
-                "sha256:7703620125e4fb79b64aa52427ec192822e9f45d37d4b6625ab37ef403e1df70",
-                "sha256:8368f83e93c7156ccd40e49a783a6a6850ca25b556c0fa0240ed0f659d2fe496",
-                "sha256:84aa6223d71012c68d577c83f4e7db50d11d6b1399a9c779046d75e24bed74ea",
-                "sha256:85f95aa97a35bdb2f2f7d10ec5bbdac0aeb9dafdaf88e17492da0504de2e6400",
-                "sha256:8db0e856712f79c45956da0c9a40ca4246abc3485ae0d7ecc86a20f5e4c09abc",
-                "sha256:9044ef2df88d7f33692ae3f18d3be63dec69c4fb1b5a4a9ac950f9b4ba571606",
-                "sha256:963c80b583b0661918718b095e02303d8078950b26cc00b5e5ea9ababe0de1fc",
-                "sha256:987f15737aba2ab5f3928c617ccf1ce412e2e321c77ab16ca5a293e7bbffd581",
-                "sha256:9ec45db0c766f196ae629e509f059ff05fc3148f9ffd28f3cfe75d4afb485412",
-                "sha256:9fc0b3cb5d1720e7141d103cf4819aea239f7d136acf9ee4a69b047b7986175a",
-                "sha256:a2c927c49f2029291fbabd673d51a2180038f8cd5a5b2f290f78c4516be48be2",
-                "sha256:a38878a223bdd37c9709d07cd357bb79f4c760b29210e14ad0fb395294583787",
-                "sha256:b4fcdcfa302538f70929eb7b392f536a237cbe2ed9cba88e3bf5027b39f5f77f",
-                "sha256:c0c74e5579af4b977c8b932f40a5464764b2f86681327410aa028a22d2f54937",
-                "sha256:c1c876fd795b36126f773db9cbb393f19808edd2637e00fd6caba0e25f2c7b64",
-                "sha256:c9aadc4924d4b5799112837b226160428524a9a45f830e0d0f184b19e4090487",
-                "sha256:cc7b98bf58167b7f2db91a4327da24fb93368838eb84a44c472283778fc2446b",
-                "sha256:cf54cfa843f297991b7388c281cb3855d911137223c6b6d2dd82a47ae5125a41",
-                "sha256:d003156bb6a59cda9050e983441b7fa2487f7800d76bdc065566b7d728b4581a",
-                "sha256:d175297e9533d8d37437abc14e8a83cbc68af93cc9c1c59c2c292ec59a0697a3",
-                "sha256:d746a437cdbca200622385305aedd9aef68e8a645e385cc483bdc5e488f07166",
-                "sha256:e683e409e5c45d5c9082dc1daf13f6374300806240719f95dc783d1fc942af10"
-            ],
-            "version": "==1.4.2"
+                "sha256:01ae5f73431d21eead5015997ab41afa53aa1fbe252f9da060be5dad2c730ace",
+                "sha256:067a74454df670dcaa4e59349a2e5c81e567d8d65458d480a5b3dfecec08c5ff",
+                "sha256:0fb71b8c643187d7492c1f8352f2c15b4c4af3f6338f21681d3681b3dc31a266",
+                "sha256:1b3ead4a96c9101bef08f9f7d1217c096f31667617b58de957f690c92378b528",
+                "sha256:2068531575a125b87a41802130fa7e29f26c09a2833fea68d9a40cf33902eba6",
+                "sha256:209596a4ec71d990d71d5e0d312ac935d86930e6eecff6ccc7007fe54d703808",
+                "sha256:2c726c276d09fc5c414693a2de063f521052d9ea7c240ce553316f70656c84d4",
+                "sha256:398e44cd480f4d2b7ee8d98385ca104e35c81525dd98c519acff1b79bdaac363",
+                "sha256:52b1eb8c83f178ab787f3a4283f68258525f8d70f778a2f6dd54d3b5e5fb4341",
+                "sha256:5feca99c17af94057417d744607b82dd0a664fd5e4ca98061480fd8b14b18d04",
+                "sha256:7538e495704e2ccda9b234b82423a4038f324f3a10c43bc088a1636180f11a41",
+                "sha256:760ad187b1041a154f0e4d0f6aae3e40fdb51d6de16e5c99aedadd9246450e9e",
+                "sha256:777a26c84bea6cd934422ac2e3b78863a37017618b6e5c08f92ef69853e765d3",
+                "sha256:95431a26309a21874005845c21118c83991c63ea800dd44843e42a916aec5899",
+                "sha256:9ad2c92ec681e02baf81fdfa056fe0d818645efa9af1f1cd5fd6f1bd2bdfd805",
+                "sha256:9c6d1a54552b5330bc657b7ef0eae25d00ba7ffe85d9ea8ae6540d2197a3788c",
+                "sha256:aee0c1256be6c07bd3e1263ff920c325b59849dc95392a05f258bb9b259cf39c",
+                "sha256:af3d4a73793725138d6b334d9d247ce7e5f084d96284ed23f22ee626a7b88e39",
+                "sha256:b36b4f3920103a25e1d5d024d155c504080959582b928e91cb608a65c3a49e1a",
+                "sha256:b9574c6f03f685070d859e75c7f9eeca02d6933273b5e69572e5ff9d5e3931c3",
+                "sha256:bff6ad71c81b3bba8fa35f0f1921fb24ff4476235a6e94a26ada2e54370e6da7",
+                "sha256:c190f0899e9f9f8b6b7863debfb739abcb21a5c054f911ca3596d12b8a4c4c7f",
+                "sha256:c907f561b1e83e93fad565bac5ba9c22d96a54e7ea0267c708bffe863cbe4075",
+                "sha256:cae53c389825d3b46fb37538441f75d6aecc4174f615d048321b716df2757fb0",
+                "sha256:dd4a21253f42b8d2b48410cb31fe501d32f8b9fbeb1f55063ad102fe9c425e40",
+                "sha256:dde816ca9dac1d9c01dd504ea5967821606f02e510438120091b84e852367428",
+                "sha256:f2362f3cb0f3172c42938946dbc5b7843c2a28aec307c49100c8b38764eb6927",
+                "sha256:f328adcfebed9f11301eaedfa48e15bdece9b519fb27e6a8c01aa52a17ec31b3",
+                "sha256:f8afcf15cc511ada719a88e013cec87c11aff7b91f019295eb4530f96fe5ef2f",
+                "sha256:fb1bbeac803adea29cedd70781399c99138358c26d05fcbd23c13016b7f5ec65"
+            ],
+            "version": "==1.4.3"
         },
         "typing-extensions": {
             "hashes": [
@@ -675,11 +683,7 @@
                 "sha256:2f4da4594db7e1e110a944bb1b551fdf4e6c136ad42e4234131391e21eb5b0df",
                 "sha256:e7b021f7241115872f92f43c6508082facffbd1c048e3c6e2bb9c2a157e28937"
             ],
-<<<<<<< HEAD
             "markers": "python_version >= '2.7' and python_version not in '3.0, 3.1, 3.2, 3.3, 3.4' and python_version < '4'",
-=======
-            "index": "pypi",
->>>>>>> 92a9c021
             "version": "==1.26.4"
         }
     }
