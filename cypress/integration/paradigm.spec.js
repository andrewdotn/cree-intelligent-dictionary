describe("I want to search for a Cree word and see its inflectional paradigm", () => {
  // Test at least one word from each word class:
  const testCases = [
    {
      pos: "VTA",
      lemma: "mowêw",
      inflections: ["kimowin", "kimowitin", "ê-mowât"],
    },
    {
      pos: "VAI",
      lemma: "wâpiw",
      inflections: ["niwâpin", "kiwâpin", "ê-wâpiyit"],
    },
    {
      pos: "VTI",
      lemma: "mîcisow",
      inflections: ["nimîcison", "kimîcison", "ê-mîcisoyit"],
    },
    { pos: "VII", lemma: "nîpin", inflections: ["nîpin", "ê-nîpihk"] },
    { pos: "NAD", lemma: "nôhkom", inflections: ["kôhkom", "ohkoma"] },
    { pos: "NID", lemma: "mîpit", inflections: ["nîpit", "kîpit", "wîpit"] },
    { pos: "NA", lemma: "minôs", inflections: ["minôsak", "minôsa"] },
    {
      pos: "NI",
      lemma: "nipiy",
      inflections: ["nipîhk", "ninipiy", "kinipiy"],
    },
  ];

  // Create test cases for each word above
  for (let { pos, lemma, inflections } of testCases) {
    it(`should display the paradigm for a word belonging to the ${pos} word class`, () => {
      cy.visitSearch(lemma);
      cy.get("[data-cy=search-results]").contains("a", lemma).click();

      cy.get("[data-cy=paradigm]").as("paradigm");

      let ctx = cy.get("@paradigm").should("contain", lemma);
      for (let wordform of inflections) {
        ctx = ctx.and("contain", wordform);
      }
    });
  }

  it("should display the paradigm for personal pronouns", () => {
    const head = "niya";
    const inflections = ["kiya", "wiya"];

    cy.visitSearch(head);
    cy.get("[data-cy=search-results]").contains("a", head).click();

    cy.get("[data-cy=paradigm]").as("paradigm");

    let ctx = cy.get("@paradigm").should("contain", head);
    for (let wordform of inflections) {
      ctx = ctx.and("contain", wordform);
    }

    const labels = [
      { scope: "col", label: /\bone\b/i },
      { scope: "col", label: /\bmany\b/i },
      { scope: "row", label: "I" },
      { scope: "row", label: /\byou\b/i },
    ];

    for (let { scope, label } of labels) {
      cy.get("@paradigm")
        .contains("th", label)
        .should("have.attr", "scope", scope);
    }
  });

  // TODO: the next test should be here, but it is broken because the
  // upstream layouts are broken :/
  it.skip("should display titles within the paradigm", () => {
    // TODO: move this test into the previous test when the layout is fixed.
    cy.visitSearch("minôsis");
    cy.get("[data-cy=search-results]").contains("a", "minôsis").click();

    cy.get("[data-cy=paradigm]").as("paradigm");

    // TODO: the layouts should be able to differentiate between titles and
    // labels; currently, the specificiation is ambigous, hence, it's seen
    // as a .paradigm-label, when it should be a .paradigm-title :/
    cy.get("@paradigm").contains(".paradigm-title", "Ownership");
  });
});

describe("I want to know if a form is observed inside a paradigm table", () => {
  // TODO: this test should be re-enabled in linguist mode!
  it.skip("shows inflection frequency as digits in brackets", () => {
    cy.visitLemma("nipâw");
    cy.get("[data-cy=paradigm]").contains(/\(\d\)/);
  });
});

describe("I want to see a clear indicator that a form does not exist", () => {
  it("shows cells that do not exist as an em dash", () => {
    const EM_DASH = "—";

    // minôs does NOT have a diminutive
    cy.visitLemma("minôs");
    cy.get("[data-cy=paradigm]").contains("td", EM_DASH);
  });
});

describe("paradigms are visitable from link", () => {
  const lemmaText = "niska";
  it("shows basic paradigm", () => {
    cy.visitLemma(lemmaText, { analysis: "niska+N+A+Sg" });
    // "Smaller" should be in the plain English labeling
    cy.get("[data-cy=paradigm]").contains(/\bSmaller\b/i);
  });

  it("shows full paradigm", () => {
    cy.visitLemma(lemmaText, {
      analysis: "niska+N+A+Sg",
      "paradigm-size": "FULL",
    });
    // his/her/their is an exclusive user friendly tag for FULL paradigms
    cy.get("[data-cy=paradigm]").contains("his/her/their");
  });
});

describe("paradigms can be toggled by the show more/less button", () => {
  it("shows basic, full, linguistic, and basic paradigm in sequence", () => {
    cy.visitLemma("nipâw");

    const basicForm = "ninipân"; // Basic, first person singular form
    const fullForm = "ê-kî-nipâyêk"; // past, conjuct, second person plural form -- not basic!

    // Initially, we should be on the **basic** size
    paradigm().contains("td", basicForm);
    paradigm().contains("td", fullForm).should("not.exist");

    // Switch to the full size
    cy.get("[data-cy=paradigm-toggle-button]").click();
    cy.location("search").should("match", /\bfull\b/i);

    paradigm().contains("td", basicForm);
    paradigm().contains("td", fullForm);

    // Switch once more to get back to the basic paradigm
    cy.get("[data-cy=paradigm-toggle-button]").click();
    cy.location("search").should("match", /\bbasic\b/i);

    function paradigm() {
      return cy.get("[data-cy=paradigm]");
    }
  });
});

<<<<<<< HEAD
describe('Paradigm labels', () => {
  let lemma = 'nipâw'
  let englishLabel = 'they'
  let nehiyawewinLabel = 'wiyanaw'
  let syllabicsLabel = 'ᐏᔭᓇᐤ'
  let linguisticLabel = '3s'
=======
describe("Paradigm labels", () => {
  let lemma = "nipâw";
  let englishLabel = "they";
  let nehiyawewinLabel = "wiyanaw";
  let linguisticLabel = "3s";
>>>>>>> c22d8675

  it("should appear in plain English by default", () => {
    cy.visitLemma(lemma, { "paradigm-size": "FULL" });

    cy.get("[data-cy=paradigm]").contains("th[scope=row]", englishLabel);
  });

  it("should appear in nêhiyawêwin (Plains Cree)", () => {
    cy.visitLemma(lemma, { "paradigm-size": "FULL" });

    cy.get("[data-cy=open-paradigm-label-switcher]").click();
    cy.get("[data-cy=paradigm-label-options]")
      .contains(/nêhiyawêwin/i)
      .click();

    cy.get("[data-cy=paradigm]").contains("th[scope=row]", nehiyawewinLabel);
  });

<<<<<<< HEAD
  it('should appear in syllabics', () => {
    cy.visitLemma(lemma, { 'paradigm-size': 'FULL'})

    cy.get('[data-cy=open-paradigm-label-switcher]')
      .click()
    cy.get('[data-cy=paradigm-label-options]')
      .contains(/nêhiyawêwin/i)
      .click()

    cy.get('[data-cy=settings-menu]')
      .click()
      .parent('details')
      .as('menu')
    cy.get('@menu')
      .contains('Syllabics')
      .click()

    cy.get('[data-cy=paradigm]')
      .contains('th[scope=row]', syllabicsLabel)
  })

  it('should appear using lingustic terminology', () => {
    cy.visitLemma(lemma, { 'paradigm-size': 'FULL'})
=======
  it("should appear using lingustic terminology", () => {
    cy.visitLemma(lemma, { "paradigm-size": "FULL" });
>>>>>>> c22d8675

    cy.get("[data-cy=open-paradigm-label-switcher]").click();
    cy.get("[data-cy=paradigm-label-options]")
      .contains(/linguistic/i)
      .click();

    cy.get("[data-cy=paradigm]").contains("th[scope=row]", linguisticLabel);
  });
});

describe("I want to see multiple variants of the same inflection on multiple rows", () => {
  // See: https://github.com/UAlbertaALTLab/cree-intelligent-dictionary/issues/507
  it("should display two rows for nipâw+V+AI+Ind+12Pl", () => {
    const forms = ["kinipânaw", "kinipânânaw"];
    let rowA = null;
    let rowB = null;
    cy.visitLemma("nipâw");

    // get the first row
    cy.get("[data-cy=paradigm]")
      .contains("tr", forms[0])
      .then(($form) => {
        rowA = $form.get(0);
      });

    // get the second row
    cy.get("[data-cy=paradigm]")
      .contains("tr", forms[1])
      .then(($form) => {
        rowB = $form.get(0);
      })
      .then(() => {
        expect(rowA).not.to.be.null;
        expect(rowB).not.to.be.null;

        // they should not be the same row!
        expect(rowA).not.to.equal(rowB);
      });
  });
});<|MERGE_RESOLUTION|>--- conflicted
+++ resolved
@@ -150,20 +150,11 @@
   });
 });
 
-<<<<<<< HEAD
-describe('Paradigm labels', () => {
-  let lemma = 'nipâw'
-  let englishLabel = 'they'
-  let nehiyawewinLabel = 'wiyanaw'
-  let syllabicsLabel = 'ᐏᔭᓇᐤ'
-  let linguisticLabel = '3s'
-=======
 describe("Paradigm labels", () => {
   let lemma = "nipâw";
   let englishLabel = "they";
   let nehiyawewinLabel = "wiyanaw";
   let linguisticLabel = "3s";
->>>>>>> c22d8675
 
   it("should appear in plain English by default", () => {
     cy.visitLemma(lemma, { "paradigm-size": "FULL" });
@@ -182,34 +173,8 @@
     cy.get("[data-cy=paradigm]").contains("th[scope=row]", nehiyawewinLabel);
   });
 
-<<<<<<< HEAD
-  it('should appear in syllabics', () => {
-    cy.visitLemma(lemma, { 'paradigm-size': 'FULL'})
-
-    cy.get('[data-cy=open-paradigm-label-switcher]')
-      .click()
-    cy.get('[data-cy=paradigm-label-options]')
-      .contains(/nêhiyawêwin/i)
-      .click()
-
-    cy.get('[data-cy=settings-menu]')
-      .click()
-      .parent('details')
-      .as('menu')
-    cy.get('@menu')
-      .contains('Syllabics')
-      .click()
-
-    cy.get('[data-cy=paradigm]')
-      .contains('th[scope=row]', syllabicsLabel)
-  })
-
-  it('should appear using lingustic terminology', () => {
-    cy.visitLemma(lemma, { 'paradigm-size': 'FULL'})
-=======
   it("should appear using lingustic terminology", () => {
     cy.visitLemma(lemma, { "paradigm-size": "FULL" });
->>>>>>> c22d8675
 
     cy.get("[data-cy=open-paradigm-label-switcher]").click();
     cy.get("[data-cy=paradigm-label-options]")
