from __future__ import annotations

import logging
import re
from functools import cache
from pathlib import Path
from typing import Collection, Iterable, Optional, Protocol, Sequence

from CreeDictionary.CreeDictionary.paradigm.panes import Paradigm, ParadigmLayout

# I would *like* a singleton for this, but, currently, it interacts poorly with mypy :/
ONLY_SIZE = "<only-size>"

logger = logging.getLogger(__name__)


class ParadigmDoesNotExistError(Exception):
    """
    Raised when a paradigm is requested, but does not exist.
    """


class ParadigmManager:
    """
    Mediates access to paradigms layouts.

    Loads layouts from the filesystem and can fill the layout with results from a
    (normative/strict) generator FST.
    """

    # Mappings of paradigm name => sizes available => the layout
    _name_to_layout: dict[str, dict[str, ParadigmLayout]]

    def __init__(self, layout_directory: Path, generation_fst: Transducer):
        self._generator = generation_fst
        self._name_to_layout: dict[str, ParadigmLayout] = {}

        self._load_layouts_from(layout_directory / "static")
        self._load_layouts_from(layout_directory / "dynamic")

    def paradigm_for(
        self,
        paradigm_name: str,
        lemma: Optional[str] = None,
        size: Optional[str] = None,
    ) -> Paradigm:
        """
        Returns a paradigm for the given paradigm name. If a lemma is given, this is
        substituted into the dynamic paradigm.

        :raises ParadigmDoesNotExistError: when the paradigm name cannot be found.
        """
        layout_sizes = self._layout_sizes_or_raise(paradigm_name)
        if size is None:
            size = self.default_size(paradigm_name)
        layout = layout_sizes[size]

        if lemma is not None:
            return self._inflect(layout, lemma)
        else:
            return layout.as_static_paradigm()

    def sizes_of(self, paradigm_name: str) -> Collection[str]:
        """
        Returns the size options of the given paradigm.

        :raises ParadigmDoesNotExistError: when the paradigm name cannot be found.
        """
        return self._layout_sizes_or_raise(paradigm_name).keys()

<<<<<<< HEAD
    def default_size(self, paradigm_name: str):
        sizes = list(self.sizes_of(paradigm_name))
        return sizes[0]
=======
    def all_analyses(self, paradigm_name: str, lemma: str) -> set[str]:
        """
        Returns all analysis strings for a given paradigm and lemma in all layout sizes.

        For example, in Plains Cree, you want all analyses for mîcisow (VAI):

            {"mîcisow+V+AI+Ind+Prs+1Sg", "mîcisow+V+AI+Ind+Prs+2Sg", ...}

        :raises ParadigmDoesNotExistError: when the paradigm name cannot be found.
        """

        analyses: set[str] = set()
        for layout in self._layout_sizes_or_raise(paradigm_name).values():
            analyses.update(layout.generate_fst_analyses(lemma).values())

        return analyses
>>>>>>> 3ca62a0c

    def _layout_sizes_or_raise(self, paradigm_name) -> dict[str, ParadigmLayout]:
        """
        Returns the sizes of the paradigm with the given name.

        :raises ParadigmDoesNotExistError: when the paradigm name cannot be found.
        """
        try:
            return self._name_to_layout[paradigm_name]
        except KeyError:
            raise ParadigmDoesNotExistError(paradigm_name)

    def _load_layouts_from(self, path: Path):
        """
        Loads all .tsv files in the path as paradigm layouts.

        Does nothing if the directory does not exist.
        """
        if not path.exists():
            logger.debug("No layouts found in %s", path)
            return

        for paradigm_name, size, layout in _load_all_layouts_in_directory(path):
            # .setdefault() creates a new, empty dict if the paradigm name does not
            # exist yet:
            self._name_to_layout.setdefault(paradigm_name, {})[size] = layout

    _LITERAL_LEMMA = re.compile(r"\$\{lemma\}")

    @cache
    def all_analysis_template_tags(self, paradigm_name) -> Collection[tuple]:
        """Return the set of all analysis templates in layouts of paradigm_name

        If a paradigm has two sizes, one with template `${lemma}+A` and the
        other with both `${lemma}+A` and `X+${lemma}+B`, then this function will
        return {((), ("+A",)), (("X+",), ("+B",)}.

        Note that these analyses are meant to be inputs to a generator FST for
        building a paradigm table, not the results of analyzing some input
        string.
        """
        ret = {}
        for layout in self._name_to_layout[paradigm_name].values():
            # The trick here is that we can look for a literal `${lemma}`
            # instead of having to parse arbitrary FST analyses.
            for template in layout.generate_fst_analyses("${lemma}"):
                prefix, suffix = self._LITERAL_LEMMA.split(template)

                prefix_tags = prefix.split("+")
                assert prefix_tags[-1] == "", f"Prefix ${prefix!r} did not end with +"
                suffix_tags = suffix.split("+")
                assert suffix_tags[0] == "", f"Suffix ${suffix!r} did not end with +"
                ret[template] = (
                    tuple(t + "+" for t in prefix_tags[:-1]),
                    tuple("+" + t for t in suffix_tags[1:]),
                )
        return ret.values()

    def _inflect(self, layout: ParadigmLayout, lemma: str) -> Paradigm:
        """
        Given a layout and a lemma, produce a paradigm with forms generated by the FST.
        """
        template2analysis = layout.generate_fst_analyses(lemma=lemma)
        analysis2forms = self._generator.bulk_lookup(list(template2analysis.values()))
        template2forms = {
            template: analysis2forms[analysis]
            for template, analysis in template2analysis.items()
        }
        return layout.fill(template2forms)


class ParadigmManagerWithExplicitSizes(ParadigmManager):
    """
    A ParadigmManager but its sizes are always returned, sorted according the explicit
    order specified.
    """

    def __init__(
        self,
        layout_directory: Path,
        generation_fst: Transducer,
        *,
        ordered_sizes: list[str],
    ):
        super().__init__(layout_directory, generation_fst)
        self._size_to_order = {
            element: index for index, element in enumerate(ordered_sizes)
        }

    def sizes_of(self, paradigm_name: str) -> Collection[str]:
        unsorted_results = super().sizes_of(paradigm_name)
        if len(unsorted_results) <= 1:
            return unsorted_results
        return sorted(unsorted_results, key=self._sort_by_explict_order)

    def _sort_by_explict_order(self, element: str) -> int:
        """
        Orders elements according to the given ordered sizes.
        Can be used as a key function for sort() or sorted().
        """
        return self._size_to_order[element]

    def all_sizes_fully_specified(self):
        """
        Returns True when all size options for all paradigms are specified in the
        explicit order given in the constructor.
        """
        valid_sizes = {ONLY_SIZE} | self._size_to_order.keys()
        all_paradigms = self._name_to_layout.keys()

        for paradigm in all_paradigms:
            # use super() to avoid any ordering stuff.
            sizes_available = super().sizes_of(paradigm)
            for size in sizes_available:
                if size not in valid_sizes:
                    logger.error(
                        "Paradigm %r has a layout in size %r, however that "
                        "size has not been declared",
                        paradigm,
                        size,
                    )
                    return False

        return True


def _load_all_layouts_in_directory(path: Path):
    """
    Yields (paradigm, size, layout) tuples from the given directory. Immediate
    subdirectories are assumed to be paradigms with multiple size options.
    """
    assert path.is_dir()

    for filename in path.iterdir():
        if filename.is_dir():
            yield from _load_all_sizes_for_paradigm(filename)
        elif filename.match("*.tsv"):
            yield filename.stem, ONLY_SIZE, _load_layout_file(filename)


def _load_all_sizes_for_paradigm(directory: Path):
    """
    Yields (paradigm, size, layout) tuples for ONE paradigm name. The paradigm name
    is inferred from the directory name.
    """
    paradigm_name = directory.name
    assert directory.is_dir()

    for layout_file in directory.glob("*.tsv"):
        size = layout_file.stem
        assert size != ONLY_SIZE, f"size name cannot clash with sentinel value: {size}"
        yield paradigm_name, size, _load_layout_file(layout_file)


def _load_layout_file(layout_file: Path):
    return ParadigmLayout.loads(layout_file.read_text(encoding="UTF-8"))


class Transducer(Protocol):
    """
    Interface for something that can lookup forms in bulk.

    This is basically the subset of the hfst_optimized_lookup.TransducerFile API that
    the paradigm manager actually uses.
    """

    def bulk_lookup(self, strings: Iterable[str]) -> dict[str, set[str]]:
        ...<|MERGE_RESOLUTION|>--- conflicted
+++ resolved
@@ -68,28 +68,26 @@
         """
         return self._layout_sizes_or_raise(paradigm_name).keys()
 
-<<<<<<< HEAD
+    def all_analyses(self, paradigm_name: str, lemma: str) -> set[str]:
+        """
+        Returns all analysis strings for a given paradigm and lemma in all layout sizes.
+
+        For example, in Plains Cree, you want all analyses for mîcisow (VAI):
+
+            {"mîcisow+V+AI+Ind+Prs+1Sg", "mîcisow+V+AI+Ind+Prs+2Sg", ...}
+
+        :raises ParadigmDoesNotExistError: when the paradigm name cannot be found.
+        """
+
+        analyses: set[str] = set()
+        for layout in self._layout_sizes_or_raise(paradigm_name).values():
+            analyses.update(layout.generate_fst_analyses(lemma).values())
+
+        return analyses
+
     def default_size(self, paradigm_name: str):
         sizes = list(self.sizes_of(paradigm_name))
         return sizes[0]
-=======
-    def all_analyses(self, paradigm_name: str, lemma: str) -> set[str]:
-        """
-        Returns all analysis strings for a given paradigm and lemma in all layout sizes.
-
-        For example, in Plains Cree, you want all analyses for mîcisow (VAI):
-
-            {"mîcisow+V+AI+Ind+Prs+1Sg", "mîcisow+V+AI+Ind+Prs+2Sg", ...}
-
-        :raises ParadigmDoesNotExistError: when the paradigm name cannot be found.
-        """
-
-        analyses: set[str] = set()
-        for layout in self._layout_sizes_or_raise(paradigm_name).values():
-            analyses.update(layout.generate_fst_analyses(lemma).values())
-
-        return analyses
->>>>>>> 3ca62a0c
 
     def _layout_sizes_or_raise(self, paradigm_name) -> dict[str, ParadigmLayout]:
         """
