import logging
from typing import Any, Dict, Literal, Union

from django.conf import settings
from django.contrib.admin.views.decorators import staff_member_required
from django.http import HttpResponse, HttpResponseBadRequest, HttpResponseNotFound
from django.shortcuts import redirect, render
from django.views.decorators.http import require_GET

import morphodict.analysis
from morphodict.lexicon.models import Wordform
from CreeDictionary.API.search import presentation, search_with_affixes
from CreeDictionary.CreeDictionary.forms import WordSearchForm
from CreeDictionary.CreeDictionary.paradigm.filler import Row
from CreeDictionary.CreeDictionary.paradigm.generation import (
    default_paradigm_manager,
    generate_paradigm,
)
from CreeDictionary.CreeDictionary.paradigm.panes import Paradigm
from CreeDictionary.phrase_translate.translate import (
    eng_noun_entry_to_inflected_phrase_fst,
    eng_phrase_to_crk_features_fst,
    eng_verb_entry_to_inflected_phrase_fst,
)
from CreeDictionary.utils import ParadigmSize, WordClass
from crkeng.app.preferences import DisplayMode, ParadigmLabel
from morphodict.preference.views import ChangePreferenceView

from .utils import url_for_query

# The index template expects to be rendered in the following "modes";
# The mode dictates which variables MUST be present in the context.
IndexPageMode = Literal["home-page", "search-page", "word-detail", "info-page"]

logger = logging.getLogger(__name__)

# "pragma: no cover" works with coverage.
# It excludes the clause or line (could be a function/class/if else block) from coverage
# it should be used on the view functions that are well covered by integration tests


def entry_details(request, slug: str):
    """
    Head word detail page. Will render a paradigm, if applicable. Fallback to search
    page if no head is found or multiple heads are found.

    Possible query params:

      To disambiguate the head word (see: Wordform.homograph_disambiguator):
        - pos
        - inflectional_category
        - analysis
        - id

      To affect the paradigm size:

        - paradigm-size (default is BASIC) to specify the size of the paradigm

    :param request: accepts query params `pos` `inflectional_category` `analysis` `id` to further specify query_string
    :param slug: the stable unique ID of the lemma
    """

    lemma = Wordform.objects.filter(slug=slug, is_lemma=True)

    if lemma.count() != 1:
        # The result is either empty or ambiguous; either way, do a search!
        return redirect(url_for_query(slug or ""))

    lemma = lemma.get()
    paradigm_size = ParadigmSize.from_string(request.GET.get("paradigm-size"))
    paradigm = paradigm_for(lemma, paradigm_size)

    context = create_context_for_index_template(
        "word-detail",
        # TODO: rename this to wordform ID
        lemma_id=lemma.id,
        # TODO: remove this parameter in favour of...
        lemma=lemma,
        # ...this parameter
        wordform=presentation.serialize_wordform(lemma),
        paradigm_size=paradigm_size,
        paradigm=paradigm,
    )
    return render(request, "CreeDictionary/index.html", context)


def index(request):  # pragma: no cover
    """
    homepage with optional initial search results to display

    :param request:
    :param query_string: optional initial search results to display
    :return:
    """

    user_query = request.GET.get("q", None)

    if user_query:
        search_results = search_with_affixes(
            user_query,
            include_auto_definitions=should_include_auto_definitions(request),
        )
        did_search = True
    else:
        search_results = []
        did_search = False

    if did_search:
        mode = "search-page"
    else:
        mode = "home-page"

    context = create_context_for_index_template(
        mode,
        word_search_form=WordSearchForm(),
        # when we have initial query word to search and display
        query_string=user_query,
        search_results=search_results,
        did_search=did_search,
    )
    return render(request, "CreeDictionary/index.html", context)


def search_results(request, query_string: str):  # pragma: no cover
    """
    returns rendered boxes of search results according to user query
    """
    results = search_with_affixes(
        query_string, include_auto_definitions=should_include_auto_definitions(request)
    )
    return render(
        request,
        "CreeDictionary/search-results.html",
        {"query_string": query_string, "search_results": results},
    )


@require_GET
def paradigm_internal(request):
    """
    Render word-detail.html for a lemma. `index` view function renders a whole page that contains word-detail.html too.
    This function, however, is used by javascript to dynamically replace the paradigm with the ones of different sizes.

    `lemma-id` and `paradigm-size` are the expected query params in the request

    4xx errors will have a single string as error message

    :raise 400 Bad Request: when the query params are not as expected or inappropriate
    :raise 404 Not Found: when the lemma-id isn't found in the database
    :raise 405 Method Not Allowed: when method other than GET is used
    """
    lemma_id = request.GET.get("lemma-id")
    paradigm_size = request.GET.get("paradigm-size")
    # guards
    if lemma_id is None or paradigm_size is None:
        return HttpResponseBadRequest("query params missing")
    try:
        lemma_id = int(lemma_id)
    except ValueError:
        return HttpResponseBadRequest("lemma-id should be a non-negative integer")
    else:
        if lemma_id < 0:
            return HttpResponseBadRequest(
                "lemma-id is negative and should be non-negative"
            )
    try:
        paradigm_size = ParadigmSize(paradigm_size.upper())
    except ValueError:
        return HttpResponseBadRequest(
            f"paradigm-size is not one {[x.value for x in ParadigmSize]}"
        )

    try:
        lemma = Wordform.objects.get(id=lemma_id)
    except Wordform.DoesNotExist:
        return HttpResponseNotFound("specified lemma-id is not found in the database")
    # end guards

    paradigm = paradigm_for(lemma, paradigm_size)
    if isinstance(paradigm, Paradigm):
        template_name = "CreeDictionary/components/paradigm-with-panes.html"
    else:
        template_name = "CreeDictionary/components/paradigm.html"

    return render(
        request,
        template_name,
        {
            "lemma": lemma,
            "paradigm_size": paradigm_size.value,
            "paradigm": paradigm,
        },
    )


def about(request):  # pragma: no cover
    """
    About page.
    """
    context = create_context_for_index_template("info-page")
    return render(
        request,
        "CreeDictionary/about.html",
        context,
    )


def contact_us(request):  # pragma: no cover
    """
    Contact us page.
    """
    context = create_context_for_index_template("info-page")
    return render(
        request,
        "CreeDictionary/contact-us.html",
        context,
    )


def query_help(request):  # pragma: no cover
    """
    Query help page. Not yet linked from any public parts of site.
    """
    context = create_context_for_index_template("info-page")
    return render(
        request,
        "CreeDictionary/query-help.html",
        context,
    )


@staff_member_required()
def fst_tool(request):
    context = {}

    context["fst_tool_samples"] = settings.FST_TOOL_SAMPLES

    text = request.GET.get("text", None)
    if text is not None:
        context.update({"text": text, "repr_text": repr(text)})

    def decode_foma_results(fst, query):
        return [r.decode("UTF-8") for r in fst[query]]

    if text is not None:
        context["analyses"] = {
            "relaxed_analyzer": morphodict.analysis.relaxed_analyzer().lookup(text),
            "strict_analyzer": morphodict.analysis.strict_analyzer().lookup(text),
            "strict_generator": morphodict.analysis.strict_generator().lookup(text),
            "eng_noun_entry2inflected-phrase": decode_foma_results(
                eng_noun_entry_to_inflected_phrase_fst(), text
            ),
            "eng_verb_entry2inflected-phrase": decode_foma_results(
                eng_verb_entry_to_inflected_phrase_fst(), text
            ),
            "eng_phrase_to_crk_features": decode_foma_results(
                eng_phrase_to_crk_features_fst(), text
            ),
        }

    return render(request, "CreeDictionary/fst-tool.html", context)


def create_context_for_index_template(mode: IndexPageMode, **kwargs) -> Dict[str, Any]:
    """
    Creates the context vars for anything using the CreeDictionary/index.html template.
    """

    context: Dict[str, Any]

    if mode in ("home-page", "info-page"):
        context = {"should_hide_prose": False, "displaying_paradigm": False}
    elif mode == "search-page":
        context = {"should_hide_prose": True, "displaying_paradigm": False}
    elif mode == "word-detail":
        context = {"should_hide_prose": True, "displaying_paradigm": True}
        assert "lemma_id" in kwargs, "word detail page requires lemma_id"
        assert "paradigm_size" in kwargs, "word detail page requires paradigm_size"
    else:
        raise AssertionError("should never happen")
    # Note: there will NEVER be a case where should_hide_prose=False
    # and displaying_paradigm=True -- that means show an info (like home, about,
    # contact us, etc. AND show a word paradigm at the same time

    context.update(kwargs)

    # Templates require query_string and did_search pair:
    context.setdefault("query_string", "")
    context.setdefault("did_search", False)

    return context


def google_site_verification(request):
    code = settings.GOOGLE_SITE_VERIFICATION
    return HttpResponse(
        f"google-site-verification: google{code}.html",
        content_type="text/html; charset=UTF-8",
    )


class ChangeDisplayMode(ChangePreferenceView):
    """
    Sets the mode= cookie, which affects how search results are rendered.
    """

    preference = DisplayMode  # type: ignore  # mypy can't deal with the decorator :/


class ChangeParadigmLabelPreference(ChangePreferenceView):
    """
    Sets the paradigmlabel= cookie, which affects the type of labels ONLY IN THE
    PARADIGMS!
    """

    preference = ParadigmLabel  # type: ignore  # mypy can't deal with the decorator :/


## Helper functions


def should_include_auto_definitions(request):
    # For now, show auto-translations if and only if the user is logged in
    return request.user.is_authenticated


def disambiguating_filter_from_query_params(query_params: dict[str, str]):
    """
    Sometimes wordforms may have the same text (a.k.a., be homographs/homophones),
    thus need to be disambiguate further before displaying a paradigm.

    This computes the intersection between the provided query parameters and the valid
    disambiguating filters used for homograph disambiguation.
    """
    keys_present = query_params.keys() & {
        # e.g., VTA-1, VTI-3
        # Since inflectional category, by definition, indicates the paradigm of the
        # associated head word, this is the preferred disambiguator. It **should** work
        # most of the time.
        "inflectional_category",
        # e.g., N or V.
        # This is the "general word class"  a.k.a., not enough information to know
        # what paradigm to use. This disambiguator is discouraged.
        "pos",
        # e.g., câhkinêw+V+TA+Ind+5Sg/Pl+4Sg/PlO
        # I'm honestly not sure why this was chosen as a disambiguator ¯\_(ツ)_/¯
        "analysis",
        # Last resort: ephemeral database ID. This is NOT STABLE across database imports!
        "id",
    }
    return {key: query_params[key] for key in keys_present}


def paradigm_for(
    wordform: Wordform, paradigm_size: ParadigmSize
) -> Union[Paradigm, list[list[Row]]]:
    """
    Returns a paradigm for the given wordform at the desired size.

    If a paradigm cannot be found, an empty list is returned
    """
    # TODO: make this use the new-style ParadigmManager exclusively

    manager = default_paradigm_manager()

    if name := wordform.paradigm:
<<<<<<< HEAD
=======
        if static_paradigm := manager.paradigm_for(name):
            return static_paradigm
        logger.warning(
            "Could not retrieve static paradigm %r " "associated with wordform %r",
            name,
            wordform,
        )
        # TODO: better return value for when a paradigm cannot be found
        return []

    # TODO: use new-style paradigms for other sizes in addition to FULL
    # Requires:
    #  - "basic" size paradigm layouts to be created
    #  - paradigm manager must support multiple sizes
    #  - relabelling must work to use linguistic layouts
    if word_class := wordform.word_class:
>>>>>>> 182cecc3
        size = convert_crkeng_paradigm_size_to_size(paradigm_size)

        return manager.paradigm_for(name, lemma=wordform.analysis.lemma, size=size)

    # try returning an old-style paradigm: may return []
    return generate_paradigm(wordform, paradigm_size)


def convert_crkeng_paradigm_size_to_size(paradigm_size: ParadigmSize):
    """
    Returns the crkeng layout size, which is currently:
     - basic
     - full
    """
    return {
        ParadigmSize.FULL: "full",
        ParadigmSize.BASIC: "basic",
        # The linguistic "size" does not, as of yet exist, however its content is
        # exactly the same as the full layout.
        ParadigmSize.LINGUISTIC: "full",
    }[paradigm_size]


def convert_crkeng_word_class_to_paradigm_name(word_class: WordClass):
    """
    Returns the paradigm name in crkeng's layouts directory, or None if a paradigm
    name cannot be determined from the legacy WordClass alone.
    """
    return {
        WordClass.VII: "VII",
        WordClass.VTI: "VTI",
        WordClass.VAI: "VAI",
        WordClass.VTA: "VTA",
        WordClass.NA: "NA",
        WordClass.NI: "NI",
        # uses Arok's scheme: Noun Dependent {Animate/Inanimate}
        WordClass.NAD: "NDA",
        WordClass.NID: "NDI",
    }.get(word_class)<|MERGE_RESOLUTION|>--- conflicted
+++ resolved
@@ -1,6 +1,7 @@
 import logging
 from typing import Any, Dict, Literal, Union
 
+from CreeDictionary.API.models import Wordform
 from django.conf import settings
 from django.contrib.admin.views.decorators import staff_member_required
 from django.http import HttpResponse, HttpResponseBadRequest, HttpResponseNotFound
@@ -8,7 +9,6 @@
 from django.views.decorators.http import require_GET
 
 import morphodict.analysis
-from morphodict.lexicon.models import Wordform
 from CreeDictionary.API.search import presentation, search_with_affixes
 from CreeDictionary.CreeDictionary.forms import WordSearchForm
 from CreeDictionary.CreeDictionary.paradigm.filler import Row
@@ -25,7 +25,6 @@
 from CreeDictionary.utils import ParadigmSize, WordClass
 from crkeng.app.preferences import DisplayMode, ParadigmLabel
 from morphodict.preference.views import ChangePreferenceView
-
 from .utils import url_for_query
 
 # The index template expects to be rendered in the following "modes";
@@ -364,8 +363,6 @@
     manager = default_paradigm_manager()
 
     if name := wordform.paradigm:
-<<<<<<< HEAD
-=======
         if static_paradigm := manager.paradigm_for(name):
             return static_paradigm
         logger.warning(
@@ -382,10 +379,16 @@
     #  - paradigm manager must support multiple sizes
     #  - relabelling must work to use linguistic layouts
     if word_class := wordform.word_class:
->>>>>>> 182cecc3
         size = convert_crkeng_paradigm_size_to_size(paradigm_size)
 
-        return manager.paradigm_for(name, lemma=wordform.analysis.lemma, size=size)
+        paradigm_name = convert_crkeng_word_class_to_paradigm_name(word_class)
+        if paradigm_name is None:
+            return []
+
+        try:
+            return manager.paradigm_for(paradigm_name, lemma=wordform.text, size=size)
+        except KeyError:
+            return []
 
     # try returning an old-style paradigm: may return []
     return generate_paradigm(wordform, paradigm_size)
