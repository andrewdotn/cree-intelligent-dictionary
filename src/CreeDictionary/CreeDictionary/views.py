--- conflicted
+++ resolved
@@ -366,54 +366,9 @@
     manager = default_paradigm_manager()
 
     if name := wordform.paradigm:
-        if static_paradigm := manager.static_paradigm_for(name):
-            return static_paradigm
-        logger.warning(
-            "Could not retrieve static paradigm %r " "associated with wordform %r",
-            name,
-            wordform,
-        )
-        # TODO: better return value for when a paradigm cannot be found
-<<<<<<< HEAD
-        # return []
-
-        # TODO: use new-style paradigms for other sizes in addition to FULL
-        # Requires:
-        #  - "basic" size paradigm layouts to be created
-        #  - paradigm manager must support multiple sizes
-        #  - relabelling must work to use linguistic layouts
-        # if (
-        #     paradigm_size == ParadigmSize.FULL
-        # ):  # and (word_class := wordform.word_class):
-        dynamic_paradigm = manager.dynamic_paradigm_for(
-            lemma=wordform.text, word_class=wordform.paradigm
-        )
-        if dynamic_paradigm:
-            return dynamic_paradigm
-        return []
-
-        # try returning an old-style paradigm: may return []
-        # return generate_paradigm(wordform, paradigm_size)
-        return []
-=======
-        return []
-
-    # TODO: use new-style paradigms for other sizes in addition to FULL
-    # Requires:
-    #  - "basic" size paradigm layouts to be created
-    #  - paradigm manager must support multiple sizes
-    #  - relabelling must work to use linguistic layouts
-    if word_class := wordform.word_class:
         size = convert_crkeng_paradigm_size_to_size(paradigm_size)
 
-        paradigm_name = convert_crkeng_word_class_to_paradigm_name(word_class)
-        if paradigm_name is None:
-            return []
-
-        try:
-            return manager.paradigm_for(paradigm_name, lemma=wordform.text, size=size)
-        except KeyError:
-            return []
+        return manager.paradigm_for(name, lemma=wordform.analysis.lemma, size=size)
 
     # try returning an old-style paradigm: may return []
     return generate_paradigm(wordform, paradigm_size)
@@ -431,23 +386,4 @@
         # The linguistic "size" does not, as of yet exist, however its content is
         # exactly the same as the full layout.
         ParadigmSize.LINGUISTIC: "full",
-    }[paradigm_size]
-
-
-def convert_crkeng_word_class_to_paradigm_name(word_class: WordClass):
-    """
-    Returns the paradigm name in crkeng's layouts directory, or None if a paradigm
-    name cannot be determined from the legacy WordClass alone.
-    """
-    return {
-        WordClass.VII: "VII",
-        WordClass.VTI: "VTI",
-        WordClass.VAI: "VAI",
-        WordClass.VTA: "VTA",
-        WordClass.NA: "NA",
-        WordClass.NI: "NI",
-        # uses Arok's scheme: Noun Dependent {Animate/Inanimate}
-        WordClass.NAD: "NDA",
-        WordClass.NID: "NDI",
-    }.get(word_class)
->>>>>>> 383c80dc
+    }[paradigm_size]