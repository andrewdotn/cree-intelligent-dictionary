--- conflicted
+++ resolved
@@ -3,8 +3,6 @@
 from django.core.management.base import BaseCommand
 
 from CreeDictionary.cvd import definition_vectors_path
-from CreeDictionary.utils import shared_res_dir
-from morphodict.lexicon.models import Wordform, Definition
 from morphodict.lexicon.test_db import TEST_DB_IMPORTJSON
 
 
@@ -28,12 +26,5 @@
         call_command("translatewordforms")
         call_command("ensurecypressadminuser")
 
-<<<<<<< HEAD
         if not definition_vectors_path().exists():
-            call_command("builddefinitionvectors")
-=======
-
-def add_some_auto_translations():
-    if not Definition.objects.filter(auto_translation_source__isnull=False).exists():
-        call_command("translatewordforms", wordforms=["niminôsak"])
->>>>>>> 3ca62a0c
+            call_command("builddefinitionvectors")