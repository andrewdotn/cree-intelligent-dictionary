--- conflicted
+++ resolved
@@ -1,11 +1,6 @@
 import itertools
-<<<<<<< HEAD
-from typing import TypeVar, Optional
-=======
 import logging
->>>>>>> b8519465
 
-from morphodict.lexicon.models import Wordform, wordform_cache
 from CreeDictionary.API.search.core import SearchRun
 from CreeDictionary.API.search.types import Result
 from CreeDictionary.cvd import (
@@ -19,6 +14,7 @@
     cvd_key_to_wordform_query,
     wordform_query_matches,
 )
+from morphodict.lexicon.models import Wordform
 
 logger = logging.getLogger(__name__)
 
