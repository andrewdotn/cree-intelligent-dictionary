--- conflicted
+++ resolved
@@ -8,52 +8,13 @@
 // details.
 import './css/styles.css'
 import {createTooltip} from './tooltip'
-<<<<<<< HEAD
-
-/**
- * request server-end rendered paradigm and plunk it in place
- *
- * @param lemmaID {number} the id of the lemma in database
- */
-function loadParadigm(lemmaID) {
-  let xhttp = new XMLHttpRequest()
-
-  xhttp.onloadstart = function () {
-    // Show the loading indicator:
-    indicateLoading()
-  }
-
-  xhttp.onload = function () {
-    if (xhttp.status === 200) {
-      window.history.pushState('', document.title, Urls['cree-dictionary-index-with-lemma'](lemmaID))
-      hideInstruction()
-      emptySearchResultList()
-      $('main').append(xhttp.responseText)
-
-      indicateLoadedSuccessfully()
-    } else {
-      indicateLoadingFailure()
-    }
-  }
-
-  xhttp.onerror = function () {
-  }
-
-  xhttp.open('GET', Urls['cree-dictionary-lemma-detail'](lemmaID), true)
-  xhttp.send()
-}
+import {fetchFirstRecordingURL} from './recordings.js'
+import * as orthography from './orthography.js'
 
 const ERROR_CLASS = 'search-progress--error'
 const LOADING_CLASS = 'search-progress--loading'
-=======
-import {fetchFirstRecordingURL} from './recordings.js'
-import * as orthography from './orthography.js'
-
-const ERROR_CLASS = 'search-progress--error'
-const LOADING_CLASS = 'search-progress--loading'
 
 const NO_BREAK_SPACE = '\u00A0'
->>>>>>> dbd2510d
 
 /**
  * Make a 10% progress bar. We actually don't know how much there is left,
@@ -138,11 +99,7 @@
   }
 
   function issueSearch() {
-<<<<<<< HEAD
-    window.history.replaceState(text, document.title, Urls['cree-dictionary-index-with-word'](text))
-=======
     window.history.replaceState(text, document.title, Urls['cree-dictionary-index-with-query'](text))
->>>>>>> dbd2510d
 
     hideInstruction()
 
@@ -162,24 +119,7 @@
           indicateLoadedSuccessfully()
           cleanParadigm()
           $searchResultList.html(xhttp.responseText)
-<<<<<<< HEAD
-          $searchResultList.find('.definition-title__link').on('click', function () {
-            loadParadigm($(this).data('lemma-id'))
-          })
-
-
-          // attach handlers for tooltip icon at preverb breakdown
-          $searchResultList.find('.definition-title__tooltip-icon').each(function (){
-            createTooltip($(this), $(this).next('.tooltip'))
-          })
-
-          // attach handlers for tooltip icon at preverb breakdown
-          $searchResultList.find('.preverb-breakdown__tooltip-icon').each(function (){
-            createTooltip($(this), $(this).next('.tooltip'))
-          })
-=======
           prepareTooltips()
->>>>>>> dbd2510d
 
 
         } else { // changed. Do nothing
@@ -266,12 +206,9 @@
     location.reload()
   })
 
-<<<<<<< HEAD
-=======
   setupAudioOnPageLoad()
   orthography.registerEventListener(csrfToken)
 
->>>>>>> dbd2510d
   let route = window.location.pathname
   let $input = $('#search')
 
@@ -282,18 +219,8 @@
   } else if (route === '/about') {
     // About page
     setSubtitle('About')
-<<<<<<< HEAD
-  } else if (route.match(/^[/]lemma[/].+/)) {
-    let initialLemmaID = $('#initial-lemma-id').val()
-    loadParadigm(parseInt(initialLemmaID))
-  } else if (route.match(/^[/]search[/].+/)) {
-    loadResults($input)
-  } else {
-    console.assert('not sure what page this is: ' + route)
-=======
   } else if (route.match(/^[/]search[/].+/)) {
     prepareTooltips()
->>>>>>> dbd2510d
   }
 
   $input.on('input', () => {
