--- conflicted
+++ resolved
@@ -2,27 +2,15 @@
 
 import logging
 from collections import defaultdict
-from functools import lru_cache, cached_property
+from functools import lru_cache
 from pathlib import Path
 from typing import Dict, List, Optional, Tuple
 from urllib.parse import quote
 
 from django.db import models, transaction
-<<<<<<< HEAD
-from django.db.models import Max
+from django.db.models import Max, Q
 from django.urls import reverse
 from django.utils.functional import cached_property
-
-from paradigm import Layout
-from shared import expensive
-from utils import ParadigmSize, PartOfSpeech, WordClass, fst_analysis_parser
-from utils.fst_analysis_parser import LABELS
-from utils.types import FSTTag
-from .schema import SerializedDefinition
-=======
-from django.db.models import Max, Q
-from django.forms import model_to_dict
-from django.urls import reverse
 
 from paradigm import Layout
 from shared import expensive
@@ -36,9 +24,7 @@
 from utils.cree_lev_dist import remove_cree_diacritics
 from utils.fst_analysis_parser import LABELS
 from utils.types import FSTTag
-from .helpers import serialize_definitions
-from .schema import SerializedDefinition, SerializedWordform
->>>>>>> 8224633e
+from .schema import SerializedDefinition
 
 # Don't start evicting cache entries until we've seen over this many unique definitions:
 MAX_SOURCE_ID_CACHE_ENTRIES = 4096
@@ -57,8 +43,6 @@
 
 
 class Wordform(models.Model):
-
-    PREVERB_ASCII_LOOKUP = None
 
     objects = WordformLemmaManager()
 
@@ -369,9 +353,6 @@
         return f"<EnglishKeyword(text={self.text!r} of {self.lemma!r} ({self.id})>"
 
     class Meta:
-<<<<<<< HEAD
-        indexes = [models.Index(fields=["text"])]
-=======
         indexes = [models.Index(fields=["text"])]
 
 
@@ -448,5 +429,4 @@
         self.MORPHEME_RANKINGS
 
 
-wordform_cache = _WordformCache()
->>>>>>> 8224633e
+wordform_cache = _WordformCache()