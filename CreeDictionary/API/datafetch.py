--- conflicted
+++ resolved
@@ -22,15 +22,11 @@
 
 def fetchLemmaContainsDefinition(definition):
     lemmas = list()
-<<<<<<< HEAD
     wordIDs = Definition.objects.filter(
-        context__contains=definition).extra(
+        context__icontains=definition).extra(
         select={
             'length': 'Length(context)'}).order_by('length').values_list(
                 "fk_word_id", flat=True)
-=======
-    wordIDs = Definition.objects.filter(context__icontains=definition).extra(select={'length':'Length(context)'}).order_by('length').values_list("fk_word_id", flat=True)
->>>>>>> d5716986
     lemmaResult = Lemma.objects.filter(word_ptr_id__in=wordIDs)
 
     # Sort Lemma Based on Definition Order
