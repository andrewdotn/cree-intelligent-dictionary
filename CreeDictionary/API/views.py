<<<<<<< HEAD
from django.http import HttpResponse, HttpResponseBadRequest, JsonResponse
=======
from typing import List

from django.conf import settings
from django.http import HttpResponse, HttpResponseBadRequest, JsonResponse, Http404
from django.shortcuts import render
>>>>>>> cea29cb0

from .search import simple_search


def click_in_text(request) -> HttpResponse:
    """
    click-in-text api
    see SerializedSearchResult in schema.py for API specifications
    """

    q = request.GET.get("q")
    if q is None:
        return HttpResponseBadRequest("query param q missing")
    elif q == "":
        return HttpResponseBadRequest("query param q is an empty string")

    results = simple_search(q, include_auto_definitions=False)

    response = {"results": results}

    json_response = JsonResponse(response)
    json_response["Access-Control-Allow-Origin"] = "*"
    return json_response


def click_in_text_embedded_test(request):
    if not settings.DEBUG:
        raise Http404()
    return render(request, "API/click-in-text-embedded-test.html")<|MERGE_RESOLUTION|>--- conflicted
+++ resolved
@@ -1,12 +1,6 @@
-<<<<<<< HEAD
-from django.http import HttpResponse, HttpResponseBadRequest, JsonResponse
-=======
-from typing import List
-
 from django.conf import settings
 from django.http import HttpResponse, HttpResponseBadRequest, JsonResponse, Http404
 from django.shortcuts import render
->>>>>>> cea29cb0
 
 from .search import simple_search
 
