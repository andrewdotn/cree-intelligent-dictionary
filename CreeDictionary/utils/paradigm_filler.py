--- conflicted
+++ resolved
@@ -129,20 +129,12 @@
                 row_with_replacements = row.copy()
                 tables[-1].append(row_with_replacements)
                 for col_ind, cell in enumerate(row):
-                    if isinstance(cell, StaticCell):
+                    if isinstance(cell, StaticCell) or cell == "":
                         # We do nothing to static and empty cells.
                         continue
                     elif isinstance(cell, InflectionCell):
-<<<<<<< HEAD
-                        if not cell.is_empty():
-                            analysis = cell.generate_concat_analysis(lemma=lemma)
-                            assert analysis is not None
-                            lookup_strings.append(analysis)
-                            string_locations.append((row_with_replacements, col_ind))
-=======
                         lookup_strings.append(cell.create_concat_analysis(lemma))
                         string_locations.append((row_with_replacements, col_ind))
->>>>>>> 93e56ae0
                     else:
                         raise ValueError("Unexpected Cell Type")
 
@@ -200,18 +192,11 @@
 
             assert isinstance(row, list)
             for cell in row:
-                if isinstance(cell, StaticCell):
+                if isinstance(cell, StaticCell) or cell == "":
                     continue
                 elif isinstance(cell, InflectionCell):
-<<<<<<< HEAD
-                    if not cell.is_empty():
-                        analysis = cell.generate_concat_analysis(lemma=lemma)
-                        assert analysis is not None
-                        analyses.add(analysis)
-=======
                     analysis = cell.create_concat_analysis(lemma)
                     analyses.add(analysis)
->>>>>>> 93e56ae0
                 else:
                     raise ValueError("Unexpected cell type")
 
