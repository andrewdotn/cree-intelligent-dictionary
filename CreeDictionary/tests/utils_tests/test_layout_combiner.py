--- conflicted
+++ resolved
@@ -1,20 +1,12 @@
-from constants import LC, ParadigmSize
 from shared import shared_res_dir
 from utils.paradigm_layout_combiner import import_layouts
-<<<<<<< HEAD
 from constants import SimpleLC, ParadigmSize
-=======
->>>>>>> 1b5254a2
 
 
 def test_import_layouts_na_basic():
     imported_layout = import_layouts(shared_res_dir / "layouts")
-<<<<<<< HEAD
     assert imported_layout[SimpleLC.NA, ParadigmSize.BASIC] == [
-=======
-    assert imported_layout[LC.NA, ParadigmSize.BASIC] == [
         # TODO: this should have some labels and some slots
->>>>>>> 1b5254a2
         ['"One"', "=N+A+Sg"],
         ['"Many"', "=N+A+Pl"],
         ['"Further"', "=N+A+Obv"],
